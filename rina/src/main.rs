--- conflicted
+++ resolved
@@ -121,32 +121,6 @@
         ..Default::default()
     };
     let attention = Attention::new(config, should_respond_completion_model);
-<<<<<<< HEAD
-
-    let clients = args.clients.split(',').collect::<Vec<&str>>();
-    if clients.contains(&"telegram") {
-        let telegram = TelegramClient::new(agent.clone(), attention.clone(), args.telegram_bot_token);
-        tokio::join!(telegram.start());
-    }
-    if clients.contains(&"discord") {
-        let discord = DiscordClient::new(agent.clone(), attention.clone());
-        tokio::join!(discord.start(&args.discord_api_token)).0?;
-    }
-    if clients.contains(&"twitter") {
-        let twitter = TwitterClient::new(
-            agent.clone(),
-            attention.clone(),
-            args.twitter_username,
-            args.twitter_password,
-            args.twitter_email,
-            args.twitter_2fa_code,
-            args.twitter_cookie_string,
-            args.heurist_api_key,
-        ).await?;
-    
-        tokio::join!(twitter.start()).0?;
-    }
-=======
     let telegram = TelegramClient::new(agent.clone(), attention.clone(), args.telegram_bot_token);
     let discord = DiscordClient::new(agent.clone(), attention.clone());
     let twitter = TwitterClient::new(
@@ -159,12 +133,12 @@
         args.twitter_cookie_string,
         args.heurist_api_key,
     ).await?;
+    twitter.start().await?;
 
     tokio::join!(
         telegram.start(),
         discord.start(&args.discord_api_token),
         twitter.start()
     );
->>>>>>> 25cec04a
     Ok(())
 }